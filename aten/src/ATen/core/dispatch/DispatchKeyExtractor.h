--- conflicted
+++ resolved
@@ -102,28 +102,19 @@
 struct CAFFE2_API DispatchKeyExtractor final {
 public:
   static DispatchKeyExtractor make(const FunctionSchema& schema) {
-    TORCH_CHECK(schema.arguments().size() <= c10::utils::bitset::NUM_BITS(),
-        "The function schema has ", schema.arguments().size(),
-        " arguments but this PyTorch build only supports ", c10::utils::bitset::NUM_BITS());
-    c10::utils::bitset dispatch_arg_indices_reverse;
-    for (size_t index = 0; index < schema.arguments().size(); ++index) {
-      if (schema.arguments()[index].type()->isSubtypeOf(TensorType::get()) || schema.arguments()[index].type()->isSubtypeOf(ListType::ofTensors())) {
-        dispatch_arg_indices_reverse.set(schema.arguments().size() - 1 - index);
-      }
-    }
-    return DispatchKeyExtractor(dispatch_arg_indices_reverse);
+    return DispatchKeyExtractor(makeBitsetForDispatchArgs(schema));
   }
 
   static DispatchKeyExtractor makeUninitialized() {
-    return DispatchKeyExtractor(0);
+    return DispatchKeyExtractor(c10::utils::bitset());
   }
 
   void registerSchema(const FunctionSchema& schema) {
-    TORCH_INTERNAL_ASSERT(num_args_ == 0);
-    num_args_ = schema.arguments().size();
+    TORCH_INTERNAL_ASSERT(dispatch_arg_indices_reverse_.is_entirely_unset());
+    dispatch_arg_indices_reverse_ = makeBitsetForDispatchArgs(schema);
   }
   void deregisterSchema() {
-    num_args_ = 0;
+    dispatch_arg_indices_reverse_ = c10::utils::bitset();
   }
 
   DispatchKey getDispatchKeyBoxed(DispatchKeySet backendsWithoutFallthrough, const torch::jit::Stack* stack) const {
@@ -142,13 +133,8 @@
           ks = ks | tensor.key_set();
         }
       }
-<<<<<<< HEAD
     });
-    return dispatchKeySetToDispatchKey_(backendsWithoutFallthrough, ks);
-=======
-    }
     return dispatchKeySetToDispatchKey_(backendsWithoutFallthrough, DispatchKeySet::FULL, ks);
->>>>>>> fdde3651
   }
 
   template<class... Args>
@@ -165,6 +151,19 @@
   void checkInvariants(const FunctionSchema& schema) const;
 
 private:
+  static c10::utils::bitset makeBitsetForDispatchArgs(const FunctionSchema& schema) {
+    TORCH_CHECK(schema.arguments().size() <= c10::utils::bitset::NUM_BITS(),
+        "The function schema has ", schema.arguments().size(),
+        " arguments but this PyTorch build only supports ", c10::utils::bitset::NUM_BITS());
+    c10::utils::bitset dispatch_arg_indices_reverse;
+    for (size_t index = 0; index < schema.arguments().size(); ++index) {
+      if (schema.arguments()[index].type()->isSubtypeOf(TensorType::get()) || schema.arguments()[index].type()->isSubtypeOf(ListType::ofTensors())) {
+        dispatch_arg_indices_reverse.set(schema.arguments().size() - 1 - index);
+      }
+    }
+    return dispatch_arg_indices_reverse;
+  }
+
   // NB: If there is no valid dispatch key, this will return Undefined
   DispatchKey dispatchKeySetToDispatchKey_(
       DispatchKeySet backendsWithoutFallthrough,
