#include <ATen/ATen.h>
#include <ATen/NativeFunctions.h>
#include <ATen/Dispatch.h>
#include <ATen/cuda/CUDAApplyUtils.cuh>
#include <ATen/native/TensorIterator.h>
#include <ATen/native/cuda/Loops.cuh>
<<<<<<< HEAD

=======
>>>>>>> 3a8f88ec

constexpr float EPSILON = 1e-12;

namespace {

using namespace at;

template<typename scalar_t>
<<<<<<< HEAD
void kl_div_backward_kernel(const Tensor& grad_input, const Tensor& target, const Tensor& grad) {
  at::cuda::CUDA_tensor_apply3<scalar_t, scalar_t, scalar_t>(
      grad_input,
      target,
      grad,
      [] __device__(
          scalar_t& grad_input_val, const scalar_t& target_val, const scalar_t& grad_val) {
        if (target_val > 0) {
          grad_input_val = -target_val * grad_val;
        }
      });
}

template<typename scalar_t>
void binary_cross_entropy_out_kernel(Tensor& loss, const Tensor& input, const Tensor& target) {
  at::cuda::CUDA_tensor_apply3<scalar_t, scalar_t, scalar_t>(
    loss,
    input,
    target,
    [] __device__(
      scalar_t& loss_val,
      const scalar_t& input_val,
      const scalar_t& target_val
    ) {
      const scalar_t zero = 0;
      const scalar_t one = 1;
      const scalar_t neg_100 = -100;

      CUDA_KERNEL_ASSERT(input_val >= zero && input_val <= one);

      scalar_t log_input_val = log(input_val);
      scalar_t log_1_minus_input_val = log(one - input_val);

      log_input_val = max(log_input_val, neg_100);
      log_1_minus_input_val = max(log_1_minus_input_val, neg_100);

      loss_val = ((target_val - one) * log_1_minus_input_val) - (target_val * log_input_val);
    }
  );
}

=======
>>>>>>> 3a8f88ec
void binary_cross_entropy_backward_out_kernel(Tensor& grad_input, const Tensor& grad, const Tensor& input, const Tensor& target) {
  at::TensorIterator iter;
  iter.add_output(grad_input);
  iter.add_input(grad);
  iter.add_input(input);
  iter.add_input(target);
  iter.build();
  AT_DISPATCH_FLOATING_TYPES_AND_HALF(iter.common_dtype(), "binary_cross_entropy_backward_out_cuda", [&]() {
    at::native::gpu_kernel(iter, [] GPU_LAMBDA (
        scalar_t grad_val,
        scalar_t input_val,
        scalar_t target_val
      ) -> scalar_t {
        const scalar_t one = 1;
        const scalar_t epsilon = EPSILON;

        scalar_t grad_input_denominator = max(
          (one - input_val) * input_val,
          epsilon
        );

        return grad_val * (input_val - target_val) / grad_input_denominator;
      }
    );
  });
}

} // namespace

namespace at { namespace native {

Tensor kl_div_backward_cuda(const Tensor& grad, const Tensor& input, const Tensor& target, int64_t reduction) {
  auto grad_input = at::empty_like(input);
  TensorIterator iter;
  iter.add_output(grad_input);
  iter.add_input(target);
  iter.add_input(grad);
  iter.build();
  AT_DISPATCH_FLOATING_TYPES_AND_HALF(input.scalar_type(), "kl_div_backward_cuda", [&]() {
    scalar_t inv = (reduction == at::Reduction::Mean) ? scalar_t(1.0 / input.numel()) : scalar_t(1.0);
    gpu_kernel(iter,
      [inv] GPU_LAMBDA (scalar_t target_val, scalar_t grad_val) {
        return (target_val > 0) ? scalar_t(-target_val * grad_val * inv) : scalar_t(0.0);
      });
  });
  return grad_input;
}

Tensor binary_cross_entropy_cuda(const Tensor& input, const Tensor& target, const Tensor& weight, int64_t reduction) {
    Tensor loss = at::empty_like(input);
    return at::native::binary_cross_entropy_out_cuda(loss, input, target, weight, reduction);
}

Tensor& binary_cross_entropy_out_cuda(Tensor& loss, const Tensor& input, const Tensor& target, const Tensor& weight, int64_t reduction) {
  Tensor loss_squeezed = at::squeeze(loss);

  TensorIterator iter;
  iter.add_output(loss_squeezed);
  iter.add_input(at::squeeze(input));
  iter.add_input(at::squeeze(target));
  iter.build();
  AT_DISPATCH_FLOATING_TYPES_AND_HALF(iter.common_dtype(), "binary_cross_entropy_out_cuda", [&]() {
    gpu_kernel(iter,
      [] GPU_LAMBDA (scalar_t input_val, scalar_t target_val) -> scalar_t {
        const scalar_t zero = 0;
        const scalar_t one = 1;
        const scalar_t neg_100 = -100;

        CUDA_KERNEL_ASSERT(input_val >= zero && input_val <= one);

        scalar_t log_input_val = std::log(input_val);
        scalar_t log_1_minus_input_val = std::log(one - input_val);

        log_input_val = std::max(log_input_val, neg_100);
        log_1_minus_input_val = std::max(log_1_minus_input_val, neg_100);

        return ((target_val - one) * log_1_minus_input_val) - (target_val * log_input_val);
      }
    );
  });
  if (weight.defined()) {
    loss.mul_(weight);
  }

  if (reduction != at::Reduction::None) {
    Tensor loss_reduced;
    if (reduction == at::Reduction::Mean) {
      loss_reduced = loss.mean();
    } else if (reduction == at::Reduction::Sum) {
      loss_reduced = loss.sum();
    }
    loss.resize_as_(loss_reduced).copy_(loss_reduced);
  }

  return loss;
}

Tensor binary_cross_entropy_backward_cuda(const Tensor& grad, const Tensor& input, const Tensor& target, const Tensor& weight, int64_t reduction) {
  Tensor grad_input = at::empty_like(input);
  return at::native::binary_cross_entropy_backward_out_cuda(grad_input, grad, input, target, weight, reduction);
}

Tensor& binary_cross_entropy_backward_out_cuda(Tensor& grad_input, const Tensor& grad, const Tensor& input, const Tensor& target, const Tensor& weight, int64_t reduction) {
  Tensor grad_expand = grad.expand_as(input);
  binary_cross_entropy_backward_out_kernel(grad_input, grad_expand, input, target);

  if (weight.defined()) {
    grad_input.mul_(weight);
  }
  if (reduction == at::Reduction::Mean) {
    grad_input.div_(input.numel());
  }
  return grad_input;
}

}}  // namespace at::native<|MERGE_RESOLUTION|>--- conflicted
+++ resolved
@@ -4,10 +4,6 @@
 #include <ATen/cuda/CUDAApplyUtils.cuh>
 #include <ATen/native/TensorIterator.h>
 #include <ATen/native/cuda/Loops.cuh>
-<<<<<<< HEAD
-
-=======
->>>>>>> 3a8f88ec
 
 constexpr float EPSILON = 1e-12;
 
@@ -16,50 +12,6 @@
 using namespace at;
 
 template<typename scalar_t>
-<<<<<<< HEAD
-void kl_div_backward_kernel(const Tensor& grad_input, const Tensor& target, const Tensor& grad) {
-  at::cuda::CUDA_tensor_apply3<scalar_t, scalar_t, scalar_t>(
-      grad_input,
-      target,
-      grad,
-      [] __device__(
-          scalar_t& grad_input_val, const scalar_t& target_val, const scalar_t& grad_val) {
-        if (target_val > 0) {
-          grad_input_val = -target_val * grad_val;
-        }
-      });
-}
-
-template<typename scalar_t>
-void binary_cross_entropy_out_kernel(Tensor& loss, const Tensor& input, const Tensor& target) {
-  at::cuda::CUDA_tensor_apply3<scalar_t, scalar_t, scalar_t>(
-    loss,
-    input,
-    target,
-    [] __device__(
-      scalar_t& loss_val,
-      const scalar_t& input_val,
-      const scalar_t& target_val
-    ) {
-      const scalar_t zero = 0;
-      const scalar_t one = 1;
-      const scalar_t neg_100 = -100;
-
-      CUDA_KERNEL_ASSERT(input_val >= zero && input_val <= one);
-
-      scalar_t log_input_val = log(input_val);
-      scalar_t log_1_minus_input_val = log(one - input_val);
-
-      log_input_val = max(log_input_val, neg_100);
-      log_1_minus_input_val = max(log_1_minus_input_val, neg_100);
-
-      loss_val = ((target_val - one) * log_1_minus_input_val) - (target_val * log_input_val);
-    }
-  );
-}
-
-=======
->>>>>>> 3a8f88ec
 void binary_cross_entropy_backward_out_kernel(Tensor& grad_input, const Tensor& grad, const Tensor& input, const Tensor& target) {
   at::TensorIterator iter;
   iter.add_output(grad_input);
