#include <ATen/ATen.h>
#include <ATen/Parallel.h>
#include <ATen/core/op_registration/op_registration.h>
#include <ATen/cpp_custom_type_hack.h>
#include <ATen/native/quantized/cpu/fbgemm_utils.h>
#include <ATen/native/quantized/cpu/packed_params.h>
#include <ATen/native/quantized/cpu/qnnpack_utils.h>
#include <caffe2/utils/threadpool/ThreadPoolMobile.h>
#include <torch/custom_class.h>

#include <algorithm>
#include <string>

torch::jit::class_<LinearPackedParamsBase> register_linear_params();

#ifdef USE_FBGEMM
template <bool ReluFused>
at::Tensor PackedLinearWeight::apply_impl(
    at::Tensor input,
    double output_scale,
    int64_t output_zero_point) {
  // uint8 * int8 -> uint8 (no quantization/dequantization)

  // We make a strong guarantee that models using these operators will have
  // the same numerics across different machines. Therefore, we do not provide
  // a fallback path and rather fail loudly if we cannot run FBGEMM.
  TORCH_CHECK(
      fbgemm::fbgemmSupportedCPU(), "Your CPU does not support FBGEMM.");

  // TODO: contiguous is called for further jit optimizations.
  auto input_contig = input.contiguous();
  const auto* input_ptr =
      reinterpret_cast<uint8_t*>(input_contig.data_ptr<c10::quint8>());

  TORCH_CHECK(
      input.dim() >= 2,
      "The dimension of input tensor should be larger than or equal to 2");
  // C(output) = A(input) x B(weight), where C, A, B are M x N, M x K, K x N
  // matrices, respectively.
  int64_t M = size_to_dim_(input.dim() - 1, input.sizes());

  auto packB = w.get();

  int64_t N = static_cast<int64_t>(packB->numCols());
  int64_t K = input.size(input.dim() - 1);
  TORCH_CHECK(
      K == static_cast<int64_t>(packB->numRows()),
      "The number of rows in the packB should be equal to K: " +
          std::to_string(K));

  float input_scale_float = input.q_scale();
  int32_t input_zero_point_int32 = input.q_zero_point();

  std::vector<float> output_multiplier_float(1, 0.0);
  std::vector<float> act_times_w_scale(1, 0.0);
  TORCH_CHECK(
      w_scale.size() == w_zp.size(),
      "Weight scales and zero points vectors should have the same size.");
  if (q_scheme == c10::kPerTensorAffine) {
    // Process the per tensor quantization.
    act_times_w_scale[0] = (input_scale_float * w_scale[0]);
    output_multiplier_float[0] =
        act_times_w_scale[0] / static_cast<float>(output_scale);
  } else if (q_scheme == c10::kPerChannelAffine) {
    // Process the per channel quantization.
    output_multiplier_float.resize(N, 0.0);
    act_times_w_scale.resize(N, 1.0f);
    for (int i = 0; i < N; ++i) {
      act_times_w_scale[i] = (input_scale_float * w_scale[i]);
      output_multiplier_float[i] =
          act_times_w_scale[i] / static_cast<float>(output_scale);
    }
  }
  int32_t output_zero_point_int32 = static_cast<int32_t>(output_zero_point);

  const float* bias_ptr = nullptr;
  at::Tensor bias;
  if (this->bias.has_value()) {
    bias = this->bias.value();
    bias = bias.contiguous();
    TORCH_CHECK(bias.dim() == 1, "bias should be a vector (1D Tensor)");
    TORCH_CHECK(
        bias.size(0) == N, "bias should have N elements: " + std::to_string(N));
    bias_ptr = reinterpret_cast<float*>(bias.data_ptr<float>());
  }

  // The resulting matrix here is 2-D, let's view it with the original
  // left hand dimensions of the input. Here are two examples:
  // 1. If the input tensor is {M, K}, the output tensor is {M, N}.
  // 2. If the input tensor is {b, M, K}, the output tensor is {b, M, N}.
  std::vector<int64_t> out_sizes = input.sizes().vec();
  out_sizes.back() = N;
  // Allocate output Tensor and a buffer for fbgemmPacked to use
  auto output = at::_empty_affine_quantized(
      out_sizes,
      at::device(c10::kCPU).dtype(c10::kQUInt8),
      output_scale,
      output_zero_point);

  auto buffer = at::empty(out_sizes, output.options().dtype(at::kInt));

  int num_tasks = at::get_num_threads();
  at::parallel_for(0, num_tasks, 1, [&](int64_t begin, int64_t end) {
    for (int task_id = begin; task_id < end; ++task_id) {
      // This operation does the following:
      // 1) Creates a "row buffer" vector with offset values that must be
      //    added to the integer matrix multiplication operation to ensure
      //    correctness. This "row buffer" is also called the row offset, and
      //    it is needed when we use affine quantization for weights.
      // 2) Packs the resulting quantized matrix into vector-register and
      //    cache friendly tiles.
      //
      //  Note this is not executed eagerly, but rather within the
      //  fbgemmPacked call below.
      fbgemm::PackAWithRowOffset<uint8_t> packA(
          /*trans=*/fbgemm::matrix_op_t::NoTranspose,
          /*nRow=*/M,
          /*nCol=*/K,
          /*smat=*/input_ptr,
          /*ld=*/K,
          /*pmat=*/nullptr); // Currently, packA manages ownership of `pmat`.
                             // TODO: Consider a way to pre-allocate and reuse
                             // pmat buffer.

      // ReQuantizeOutput requires pointers to the zero point values,
      // since in the case of rowwise quantization these will be arrays rather
      // than scalars. But in this case, we're doing whole-tensor quantization
      // so we just pass a pointer to the scale values (and internally
      // ReQuantizeOutput won't index past 0.

      // This is the end of the pipeline, pass the resulting matrix through.
      fbgemm::DoNothing<> doNothingObj{};

      if (q_scheme == c10::kPerTensorAffine) {
        // Process the per tensor quantization.
        //
        // After the uint8 * int8 matrix multiplication is performed, this
        // operation does:
        //  1) Add in row and column offsets to the rows and columns,
        //  respectively.
        //  2) Add in the bias term.
        fbgemm::ReQuantizeOutput<
            ReluFused,
            fbgemm::QuantizationGranularity::TENSOR,
            float>
            outputProcObj(
                doNothingObj,
                output_multiplier_float.data(),
                output_zero_point_int32,
                input_zero_point_int32,
                w_zp.data(),
                packA.getRowOffsetBuffer(),
                col_offsets.data(),
                bias_ptr,
                N, /* nCol */
                1 /* groups */,
                act_times_w_scale.data());

        // Do the GEMM
        fbgemm::fbgemmPacked(
            /*packA=*/packA,
            /*packB=*/*packB,
            /*C=*/reinterpret_cast<uint8_t*>(output.data_ptr<c10::quint8>()),
            /*C_buffer=*/buffer.data_ptr<int32_t>(),
            /*ldc=*/N,
            /*outProcess=*/outputProcObj,
            /*thread_id=*/task_id,
            /*num_threads=*/num_tasks);
      } else if (q_scheme == c10::kPerChannelAffine) {
        // Process the per channel quantization.
        //
        // After the uint8 * int8 matrix multiplication is performed, this
        // operation does:
        //  1) Add in row and column offsets to the rows and columns,
        //  respectively.
        //  2) Add in the bias term.
        fbgemm::ReQuantizeOutput<
            ReluFused,
            fbgemm::QuantizationGranularity::OUT_CHANNEL,
            float>
            outputProcObj(
                doNothingObj,
                output_multiplier_float.data(),
                output_zero_point_int32,
                input_zero_point_int32,
                w_zp.data(),
                packA.getRowOffsetBuffer(),
                col_offsets.data(),
                bias_ptr,
                N, /*nCol=*/
                1, /* groups*/
                act_times_w_scale.data());

        // Do the GEMM
        fbgemm::fbgemmPacked(
            /*packA=*/packA,
            /*packB=*/*packB,
            /*C=*/reinterpret_cast<uint8_t*>(output.data_ptr<c10::quint8>()),
            /*C_buffer=*/buffer.data_ptr<int32_t>(),
            /*ldc=*/N,
            /*outProcess=*/outputProcObj,
            /*thread_id=*/task_id,
            /*num_threads=*/num_tasks);
      }
    }
  });

  return output;
}

at::Tensor PackedLinearWeight::apply(
    at::Tensor input,
    double output_scale,
    int64_t output_zero_point) {
  return apply_impl<false>(std::move(input), output_scale, output_zero_point);
}

at::Tensor PackedLinearWeight::apply_relu(
    at::Tensor input,
    double output_scale,
    int64_t output_zero_point) {
  return apply_impl<true>(std::move(input), output_scale, output_zero_point);
}

#endif // USE_FBGEMM

#ifdef USE_PYTORCH_QNNPACK
template <bool ReluFused>
at::Tensor PackedLinearWeightsQnnp::apply_impl(
    at::Tensor input,
    double output_scale,
    int64_t output_zero_point) {
  TORCH_CHECK(
      input.dim() >= 2,
      "quantized::linear(): Input tensor rank should be >= 2");
  auto input_contig = input.contiguous();

  auto packB = w.get();
  // Adjust weight zero point, similar to weight data.
  auto kernel_zp = w_zp + 128;
  auto kernel_scale = w_scale;
  size_t rows_w = bias.size(0);
  size_t cols_w = input_contig.size(input_contig.dim() - 1);
  auto input_scale = input_contig.q_scale();

  if (!this->input_scale.has_value() ||
      this->input_scale.value() != input_scale) {
    // Get the original weight and adjust it to uint8 from int8
    auto weight_contig = orig_weight;
    auto bias_fp32 = bias;
    int8_t* w_data = (int8_t*)weight_contig.data_ptr<c10::qint8>();
    at::Tensor qnnp_weight = at::_empty_affine_quantized(
        weight_contig.sizes(),
        at::device(c10::kCPU).dtype(c10::kQUInt8),
        kernel_scale,
        kernel_zp);
    auto* qnnp_w_data = qnnp_weight.data_ptr<c10::quint8>();
    auto wt_numel = weight_contig.numel();
    for (int i = 0; i < wt_numel; ++i) {
      qnnp_w_data[i] = static_cast<c10::quint8>(w_data[i] + 128);
    }
    // Original bias was float, so we requantize it here.
    auto bias = at::quantize_per_tensor(
        bias_fp32, kernel_scale * input_scale, 0, c10::kQInt32);
    // Update the input scale to not pack again.
    this->input_scale = input_scale;
    w.reset();
    w = std::make_unique<qnnpack::PackBMatrix>(
        cols_w /* input_channels */,
        rows_w /* output_channels */,
        kernel_zp,
        kernel_scale,
        (uint8_t*)qnnp_w_data,
        (int32_t*)bias.data_ptr<c10::qint32>());
    packB = w.get();
  }

  size_t rows_input = 1;
  size_t cols_input = input_contig.size(input_contig.dim() - 1);
  for (size_t i = 0; i < input_contig.dim() - 1; ++i) {
    rows_input *= input_contig.size(i);
  }

  TORCH_CHECK(
      cols_input == cols_w,
      "quantized::linear(): input size does not match weight dimension 1 size: \
         got ",
      cols_input,
      " but expected ",
      cols_w);

  // Allocate output Tensor and a buffer for QNNPACK to use
  at::Tensor output = at::_empty_affine_quantized(
      {static_cast<long>(rows_input), static_cast<long>(rows_w)},
      input.options(),
      output_scale,
      output_zero_point);

  auto output_min = ReluFused
      ? activationLimits(output_scale, output_zero_point, Activation::RELU)
            .first
      : std::numeric_limits<uint8_t>::min();
  auto output_max = ReluFused
      ? activationLimits(output_scale, output_zero_point, Activation::RELU)
            .second
      : std::numeric_limits<uint8_t>::max();
  TORCH_INTERNAL_ASSERT(packB != nullptr, "Packed Weights are NULL");
  const pytorch_qnnp_status runStatus = qnnpack::qnnpackLinear(
      rows_input /* batch_size */,
      cols_input /* input_channels */,
      rows_w /* output_channels */,
      input_contig.q_zero_point(),
      input_contig.q_scale(),
      kernel_zp,
      kernel_scale,
      output_zero_point,
      output_scale,
      output_min,
      output_max,
      (uint8_t*)input_contig.data_ptr<c10::quint8>(),
      cols_input /* input_stride */,
      packB->getPackedWeights(),
      (uint8_t*)output.data_ptr<c10::quint8>(),
      rows_w /* output_stride */,
      caffe2::mobile_pthreadpool() /* threadpool */);

  TORCH_INTERNAL_ASSERT(
      runStatus == pytorch_qnnp_status_success,
      "failed to run QNNPACK Linear operator");

  return output;
}

at::Tensor PackedLinearWeightsQnnp::apply(
    at::Tensor input,
    double output_scale,
    int64_t output_zero_point) {
  return apply_impl<false>(std::move(input), output_scale, output_zero_point);
}

at::Tensor PackedLinearWeightsQnnp::apply_relu(
    at::Tensor input,
    double output_scale,
    int64_t output_zero_point) {
  return apply_impl<true>(std::move(input), output_scale, output_zero_point);
}

#endif // USE_PYTORCH_QNNPACK

namespace at {
namespace native {
namespace {

template <bool ReluFused>
class QLinearInt8 final : public torch::OperatorKernel {
 public:
  at::Tensor operator()(
      at::Tensor input,
      const c10::intrusive_ptr<LinearPackedParamsBase>& packed_weight,
      double output_scale,
      int64_t output_zero_point) {
    if (ReluFused) {
      return packed_weight->apply_relu(
          std::move(input), output_scale, output_zero_point);
    } else {
      return packed_weight->apply(
          std::move(input), output_scale, output_zero_point);
    }
  }
};

namespace {
static auto siof = register_linear_params();
}  // namespace

static auto registry =
    torch::RegisterOperators()
        .op("quantized::linear(Tensor X, __torch__.torch.classes.LinearPackedParamsBase W_prepack, float Y_scale_i, int Y_zero_point_i) -> Tensor Y",
            torch::RegisterOperators::options().kernel<QLinearInt8<false>>(
                DispatchKey::QuantizedCPUTensorId))
<<<<<<< HEAD
        .op("quantized::linear_relu(Tensor X, __torch__.torch.classes.LinearPackedParamsBase W_prepack, float Y_scale_i, int Y_zero_point_i) -> Tensor Y",
=======
        .op("_quantized::linear(Tensor X, Tensor W_prepack, float Y_scale_i, int Y_zero_point_i) -> Tensor Y",
            torch::RegisterOperators::options().kernel<QLinearInt8<false>>(
                DispatchKey::QuantizedCPUTensorId))
        .op("quantized::linear_relu(Tensor X, Tensor W_prepack, float Y_scale_i, int Y_zero_point_i) -> Tensor Y",
>>>>>>> b3febac3
            torch::RegisterOperators::options().kernel<QLinearInt8<true>>(
                DispatchKey::QuantizedCPUTensorId));
} // namespace
} // namespace native
} // namespace at<|MERGE_RESOLUTION|>--- conflicted
+++ resolved
@@ -375,17 +375,13 @@
 
 static auto registry =
     torch::RegisterOperators()
-        .op("quantized::linear(Tensor X, __torch__.torch.classes.LinearPackedParamsBase W_prepack, float Y_scale_i, int Y_zero_point_i) -> Tensor Y",
+        .op("quantized::linear(Tensor X, __torch__.torch.classes.quantized.LinearPackedParamsBase W_prepack, float Y_scale_i, int Y_zero_point_i) -> Tensor Y",
             torch::RegisterOperators::options().kernel<QLinearInt8<false>>(
                 DispatchKey::QuantizedCPUTensorId))
-<<<<<<< HEAD
-        .op("quantized::linear_relu(Tensor X, __torch__.torch.classes.LinearPackedParamsBase W_prepack, float Y_scale_i, int Y_zero_point_i) -> Tensor Y",
-=======
-        .op("_quantized::linear(Tensor X, Tensor W_prepack, float Y_scale_i, int Y_zero_point_i) -> Tensor Y",
+        .op("_quantized::linear(Tensor X, __torch__.torch.classes.quantized.LinearPackedParamsBase W_prepack, float Y_scale_i, int Y_zero_point_i) -> Tensor Y",
             torch::RegisterOperators::options().kernel<QLinearInt8<false>>(
                 DispatchKey::QuantizedCPUTensorId))
-        .op("quantized::linear_relu(Tensor X, Tensor W_prepack, float Y_scale_i, int Y_zero_point_i) -> Tensor Y",
->>>>>>> b3febac3
+        .op("quantized::linear_relu(Tensor X, __torch__.torch.classes.quantized.LinearPackedParamsBase W_prepack, float Y_scale_i, int Y_zero_point_i) -> Tensor Y",
             torch::RegisterOperators::options().kernel<QLinearInt8<true>>(
                 DispatchKey::QuantizedCPUTensorId));
 } // namespace
