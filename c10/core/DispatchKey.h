#pragma once

#include <iostream>
#include <string>
#include "c10/macros/Macros.h"

namespace c10 {

// Semantically, a dispatch key identifies a possible "level" in our
// dispatch, for which a handler may be registered.  Traditional
// backends like CPU and CUDA get dispatch keys; however, so do
// "wrapping" layers like Variable (for autograd handling).
//
// In implementation terms, the dispatch key identifies a specific "bit" in a
// DispatchKeySet.  Higher bit indexes get handled by dispatching first (because
// we "count leading zeros" when we extract the highest priority dispatch
// key.)
enum class DispatchKey : uint8_t {

  // ~~~~~~~~~~~~~~~~~~~~~~~~~~ UNDEFINED ~~~~~~~~~~~~~~~~~~~~~~~~~~~~~~~~ //
  // This is not a "real" tensor id, but it exists to give us a "nullopt"
  // element we can return for cases when a DispatchKeySet contains no elements.
  // You can think a more semantically accurate definition of DispatchKey is:
  //
  //    using DispatchKey = optional<RealDispatchKey>
  //
  // and Undefined == nullopt.  We didn't actually represent
  // it this way because optional<RealDispatchKey> would take two
  // words, when DispatchKey fits in eight bits.

  Undefined = 0,



  // ~~~~~~~~~~~~~~~~~~~~~~~~~~ BACKENDS ~~~~~~~~~~~~~~~~~~~~~~~~~~~~~~~~~ //
  // A "backend" is colloquially used to refer to handlers for dispatch
  // which actually implement the numerics of an operation in question.
  //
  // Due to the nature of the enum, these backends are specified in
  // an ordered way, but for most backends this order is not semantically
  // meaningful (e.g., it's valid to reorder these backends without changing
  // semantics).  The only situation when backend ordering is meaningful
  // is when the backend participates in multiple dispatch with another
  // backend; e.g., CPUTensorId and SparseCPUTensorId (sparse must have
  // higher priority).

  // Here are backends which you think of as traditionally specifying
  // how to implement operations on some device.
  CPUTensorId,    // registered at build/aten/src/ATen/CPUType.cpp
  CUDATensorId,   // registered at build/aten/src/ATen/CUDAType.cpp
  HIPTensorId,    // NB: I think this is not actually used, due to Note [Masquerading as CUDA]
  MSNPUTensorId,  // unused externally, but tested at test/cpp_extensions/msnpu_extension.cpp
  XLATensorId,    // lives out of tree at https://github.com/pytorch/xla

  // These are Caffe2 device types which we grandfathered into
  // DispatchKey.
  // TODO: Caffe2-only DispatchKeys actually should be removed from this enum
  // and just simply be undispatchable.
  MKLDNNTensorId, // (MKLDNN is treated as another "device" in Caffe2)
  OpenGLTensorId,
  OpenCLTensorId,
  IDEEPTensorId,

  // Here are backends which specify more specialized operators
  // based on the dtype of the tensor.
  QuantizedCPUTensorId, // registered at build/aten/src/ATen/QuantizedCPUType.cpp
  ComplexCPUTensorId,   // lives out of tree at https://gitlab.com/pytorch-complex/pytorch-cpu-strided-complex
  ComplexCUDATensorId,  // and https://gitlab.com/pytorch-complex/pytorch-cuda-strided-complex
                        // tested at test/cpp_extensions/complex_registration_extension.cpp
                        // TODO: Remove Complex dispatch keys when Complex is moved in tree

  // This backend is to support custom RNGs; it lets you go
  // to a different kernel if you pass in a generator that is not a
  // traditional CPUGenerator/CUDAGenerator.  To make use of this
  // key:
  //  1) set it as a second parameter of at::Generator constructor call in
  //     the user-defined PRNG class.
  //  2) use it as a dispatch key while registering custom kernels
  //     (templatized kernels specialized for user-defined PRNG class)
  // intended for out of tree use; tested by aten/src/ATen/test/rng_test.cpp
  CustomRNGKeyId,

  // Here are backends which specify more specialized operators
  // based on the layout of the tensor.  Note that the sparse backends
  // are one case where ordering matters: sparse multi-dispatches with
  // the corresponding dense tensors, and must be handled before them.
  MkldnnCPUTensorId,  // registered at build/aten/src/ATen/MkldnnCPUType.cpp
                      // NB: not to be confused with MKLDNNTensorId, which is Caffe2 only
  SparseCPUTensorId,  // registered at build/aten/src/ATen/SparseCPUType.cpp
  SparseCUDATensorId, // registered at build/aten/src/ATen/SparseCUDAType.cpp
  SparseHIPTensorId,  // TODO: I think this is not actually used, due to Note [Masquerading as CUDA]

  // Here are reserved backends for user-defined backends, see Note [Private use TensorId]
  // To see some example about how to use this, check out MSNPU
  PrivateUse1_TensorId,
  PrivateUse2_TensorId,
  PrivateUse3_TensorId,

  // In some situations, it is not immediately obvious what the correct
  // backend for function is, because the function in question doesn't
  // have any "tensor" arguments.  In this case, a BackendSelect function
  // can be registered to implement the custom determination of the
  // correct backend.
  BackendSelect,



  // ~~~~~~~~~~~~~~~~~~~~~~~~~~~ AUTOGRAD ~~~~~~~~~~~~~~~~~~~~~~~~~~~~~~~~ //
  // All backends are oblivious to autograd; autograd is handled as a
  // layer which happens on top of all backends.  It inspects the autograd
  // metadata of all inputs, determines what autograd metadata should be
  // constructed by the output, and otherwise defers to the backend to
  // actually do the numeric computation.  VariableTensorId contains
  // the bulk of this logic.
  VariableTensorId,

<<<<<<< HEAD
  Profiler,

  // Pre-autograd backend keys allow backends to override the autograd behavior
=======
  // Pre-autograd dispatch keys allow backends to override the autograd behavior
>>>>>>> 43e015f4
  // (aka VariableTensorId) for operators which have a Variable kernel
  // already registered.  For example, XLA wants to define autograd for
  // einsum directly.  Registering a custom autograd implementation at the
  // XLATensorId key won't work because we process VariableTensorId
  // before XLATensorId.  This key has higher priority and gets processed
  // first.  You generally should NOT redispatch after handling autograd
  // here (since that would result in execution of the VariableTensorId
  // operator, which you're trying to skip).  In PreAutograd implementations,
  // you are responsible for handling autograd yourself, or deferring to other
  // operators which support autograd.
  XLAPreAutograd,

  // Here are some reserved pre-autograd keys for user-defined backends, see Note [Private use TensorId]
  PrivateUse1_PreAutogradTensorId,
  PrivateUse2_PreAutogradTensorId,
  PrivateUse3_PreAutogradTensorId,



  // ~~~~~~~~~~~~~~~~~~~~~~~~~~~ WRAPPERS ~~~~~~~~~~~~~~~~~~~~~~~~~~~~~~~~ //
  // There are a number of alternative modes which may want to handle before
  // autograd; for example, error checking, tracing, profiling or vmap.  They
  // go here.

  // TESTING: This is intended to be a generic testing tensor type id.
  // Don't use it for anything real; its only acceptable use is within a single
  // process test.  Use it by creating a TensorImpl with this DispatchKey, and
  // then registering operators to operate on this type id.  See
  // aten/src/ATen/test/backend_fallback_test.cpp for a usage example.
  TESTING_ONLY_GenericWrapperTensorId,

  // TESTING: This is intended to be a generic testing tensor type id.
  // Don't use it for anything real; its only acceptable use is within a ingle
  // process test.  Use it by toggling the mode on and off via
  // TESTING_ONLY_tls_generic_mode_set_enabled and then registering operators
  // to operate on this type id.  See aten/src/ATen/test/backend_fallback_test.cpp
  // for a usage example
  TESTING_ONLY_GenericModeTensorId,



  // ~~~~~~~~~~~~~~~~~~~~~~~~~~~~~ FIN ~~~~~~~~~~~~~~~~~~~~~~~~~~~~~~~~~~~ //
  NumDispatchKeys, // Sentinel
};



// Note [Private use TensorId]
// ~~~~~~~~~~~~~~~~~~~~~~~~~~~
// Private use tensor IDs are preallocated tensor type IDs for use in user
// applications.  Similar to private use fields in HTTP, they can be used
// by end users for experimental or private applications, without needing
// to "standardize" the tensor ID (which would be done by submitting a PR
// to PyTorch to add your type ID).
//
// Private use tensor IDs are appropriate to use if you want to experiment
// with adding a new tensor type (without having to patch PyTorch first) or
// have a private, non-distributed application that needs to make use of a
// new tensor type.  Private use tensor IDs are NOT appropriate to use for
// libraries intended to be distributed to further users: please contact
// the PyTorch developers to get a type ID registered in this case.
//
// We provide two classes of private user tensor id: regular TensorIds
// and PreAutogradTensorIds.  TensorIds serve the role of ordinary "backend"
// TensorIds; if you were adding support for a new type of accelerator, you
// would use a TensorId, and reuse autograd definitions already defined in
// PyTorch for operators you define.  PreAutogradTensorIds serve as "wrapper"
// TensorIds: they are most appropriate for tensors that compose multiple
// internal tensors, and for cases when the built-in autograd formulas for
// operators are not appropriate.

static_assert(
  static_cast<uint8_t>(DispatchKey::NumDispatchKeys) < 64,
  "DispatchKey is used as index into 64-bit bitmask; you must have less than 64 entries");

C10_API const char* toString(DispatchKey);
C10_API std::ostream& operator<<(std::ostream&, DispatchKey);

// For backwards compatibility with XLA repository
// (I don't want to fix this in XLA right now because there might be
// more renaming coming in the future.)
static inline DispatchKey XLATensorId() {
  return DispatchKey::XLATensorId;
}

} // namespace c10

// NB: You really shouldn't use this instance; this enum is guaranteed
// to be pretty small so a regular array should be acceptable.
namespace std {
template <>
struct hash<c10::DispatchKey> {
  size_t operator()(c10::DispatchKey x) const {
    return static_cast<size_t>(x);
  }
};
}<|MERGE_RESOLUTION|>--- conflicted
+++ resolved
@@ -114,13 +114,9 @@
   // the bulk of this logic.
   VariableTensorId,
 
-<<<<<<< HEAD
   Profiler,
 
   // Pre-autograd backend keys allow backends to override the autograd behavior
-=======
-  // Pre-autograd dispatch keys allow backends to override the autograd behavior
->>>>>>> 43e015f4
   // (aka VariableTensorId) for operators which have a Variable kernel
   // already registered.  For example, XLA wants to define autograd for
   // einsum directly.  Registering a custom autograd implementation at the
