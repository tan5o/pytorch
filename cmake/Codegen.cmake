--- conflicted
+++ resolved
@@ -144,18 +144,12 @@
   endif()
 
   set(CUSTOM_BUILD_FLAGS)
-<<<<<<< HEAD
-
   if(INTERN_BUILD_MOBILE)
     list(APPEND CUSTOM_BUILD_FLAGS --backend_whitelist CPU QuantizedCPU)
   endif()
 
-  if (SELECTED_OP_LIST)
-    if (NOT USE_STATIC_DISPATCH AND NOT OP_DEPENDENCY)
-=======
   if(SELECTED_OP_LIST)
     if(NOT USE_STATIC_DISPATCH AND NOT OP_DEPENDENCY)
->>>>>>> 9bdf1158
       message(FATAL_ERROR "Must provide op dependency graph .yaml file for custom build with dynamic dispatch!")
     endif()
     execute_process(
