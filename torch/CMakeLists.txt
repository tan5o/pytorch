--- conflicted
+++ resolved
@@ -107,12 +107,6 @@
     ${TORCH_SRC_DIR}/csrc/utils/tensor_new.cpp
     ${TORCH_SRC_DIR}/csrc/utils/tensor_numpy.cpp
     ${TORCH_SRC_DIR}/csrc/utils/tensor_types.cpp
-<<<<<<< HEAD
-    ${TORCH_SRC_DIR}/csrc/utils/tuple_parser.cpp
-=======
-    ${TORCH_ROOT}/test/cpp/jit/torch_python_test.cpp
-    ${JIT_TEST_SRCS}
->>>>>>> 9a858aba
     )
 
 # NB: This has to match the condition under which the JIT test directory
