--- conflicted
+++ resolved
@@ -16,11 +16,6 @@
     return rpc.remote(dst, torch.add, args=(torch.ones(2, 2), 1))
 
 
-<<<<<<< HEAD
-class AnnotationTest(RpcAgentTestFixture):
-    @dist_init
-    def test_script_call_python_return_future(self):
-=======
 @torch.jit.script
 def rref_local_value(rref):
     # type: (RRef[Tensor]) -> Tensor
@@ -48,31 +43,10 @@
 
     @dist_init
     def test_rref_local_value(self):
->>>>>>> 9b4bbaab
         if self.rank != 0:
             return
 
         dst_worker_name = worker_name((self.rank + 1) % self.world_size)
-<<<<<<< HEAD
-        input_0 = torch.ones(2, 2)
-        input_1 = 1
-        expected_res = torch.add(input_0, input_1)
-
-        @torch.jit.ignore
-        def python_return_future():
-            # type: () -> Future[Tensor]
-            fut = rpc.rpc_async(dst_worker_name, torch.add, (input_0, input_1), {})
-            return fut
-
-        @torch.jit.script
-        def script_use_future():
-            # type: () -> Tensor
-            fut = python_return_future()
-            return fut.wait()
-
-        res = script_use_future()
-        self.assertEqual(res, expected_res)
-=======
         rref = rpc_return_rref(dst_worker_name)
 
         with self.assertRaisesRegex(RuntimeError, r"Can't call RRef.local_value\(\) on a non-owner RRef"):
@@ -91,7 +65,47 @@
 
         ret = rref_local_value(rref)
         self.assertEqual(ret, 5)
->>>>>>> 9b4bbaab
+
+    def _create_rref(self):
+        owner_rank = (self.rank + 2) % self.world_size
+        return rpc.remote(
+            "worker{}".format(owner_rank), torch.add, args=(torch.zeros(2, 2), 1)
+        )
+
+    @dist_init
+    def test_user_rrefs_confirmed(self):
+        dst_rank = (self.rank + 1) % self.world_size
+        rref = self._create_rref()
+        ret = rpc.rpc_sync(
+            "worker{}".format(dst_rank), script_check_rref_confirmed, args=(rref,)
+        )
+        self.assertEqual(ret, True)
+
+    @dist_init
+    def test_user_rrefs_confirmed_remote(self):
+        dst_rank = (self.rank + 1) % self.world_size
+        rref = self._create_rref()
+        ret_rref = rpc.remote(
+            "worker{}".format(dst_rank), script_check_rref_confirmed, args=(rref,)
+        )
+        self.assertEqual(ret_rref.to_here(), True)
+
+
+@torch.jit.script
+def one_arg(value):
+    return value + 1
+
+
+@torch.jit.script
+def rref_to_here(rref_var):
+    # type: (RRef[Tensor]) -> Tensor
+    return rref_var.to_here()
+
+
+@torch.jit.script
+def return_rref(rref_var):
+    # type: (RRef[Tensor]) -> RRef[Tensor]
+    return rref_var
 
 
 class MyScriptModuleWithRRefs(torch.jit.ScriptModule):
@@ -109,6 +123,119 @@
             res_tensor += rref.to_here()
 
         return res_tensor
+
+
+@torch.jit.ignore
+def rref_python_annotation(rref_var):
+    # type: (RRef[Tensor]) -> RRef[Tensor]
+    return rref_var
+
+
+@torch.jit.script
+def rref_script_annotation(rref_var):
+    # type: (RRef[Tensor]) -> Tensor
+    return rref_python_annotation(rref_var).to_here()
+
+
+class RRefTypingTest:
+    @dist_init
+    def test_rref_as_arg_and_return(self):
+        n = self.rank + 1
+        dst_rank = n % self.world_size
+        local_ret = one_arg(torch.ones(2, 2))
+
+        # create rref on current rank
+        rref = rpc.remote(worker_name(self.rank), one_arg, args=(torch.ones(2, 2),))
+
+        # pass rref to another user in rpc call
+        ret = rpc.rpc_sync(worker_name(dst_rank), rref_to_here, args=(rref,))
+        self.assertEqual(ret, local_ret)
+
+        # return rref in rpc call
+        rref1 = rpc.rpc_sync(worker_name(dst_rank), return_rref, args=(rref,))
+        self.assertEqual(rref1.to_here(), local_ret)
+
+        # pass rref to another user in remote call
+        rref2 = rpc.remote(worker_name(dst_rank), rref_to_here, args=(rref,))
+        self.assertEqual(rref2.to_here(), local_ret)
+
+        # return rref in remote call
+        rref3 = rpc.remote(worker_name(dst_rank), return_rref, args=(rref,))
+        self.assertEqual(rref3.to_here().to_here(), local_ret)
+
+    @dist_init
+    def test_my_script_module_with_rrefs(self):
+        n = self.rank + 1
+        dst_rank = n % self.world_size
+
+        module_with_rrefs = MyScriptModuleWithRRefs(worker_name(dst_rank))
+        res = module_with_rrefs()
+        self.assertEqual(res, torch.ones(2, 2) * 9)
+
+    @dist_init
+    def test_rref_python_annotation(self):
+        n = self.rank + 1
+        dst_rank = n % self.world_size
+        rref_var = rpc_return_rref(worker_name(dst_rank))
+
+        res = rref_script_annotation(rref_var)
+        self.assertEqual(res, torch.ones(2, 2) + 1)
+
+
+class FutureTypingTest:
+    @dist_init
+    def test_future_passed_between_python_and_jit(self):
+        dst_rank = (self.rank + 1) % self.world_size
+        inputs = (torch.tensor([1, 1]), torch.tensor([2, 2]))
+        ret_fut = rpc.rpc_async(
+            "worker{}".format(dst_rank),
+            two_args_two_kwargs,
+            args=inputs
+        )
+        expected_res = torch.tensor([10, 10])
+        @torch.jit.script
+        def future_wait_in_script(fut):
+            # type: (Future[Tensor]) -> Tensor
+            return fut.wait()
+
+        self.assertEqual(future_wait_in_script(ret_fut), expected_res)
+
+        @torch.jit.script
+        def future_return_to_python(dst_rank, inputs):
+            # type: (int, Tuple[Tensor, Tensor]) -> Future[Tensor]
+            return rpc.rpc_async(
+                "worker{}".format(dst_rank),
+                two_args_two_kwargs,
+                inputs
+            )
+
+        fut_res = future_return_to_python(dst_rank, inputs)
+        self.assertEqual(fut_res.wait(), expected_res)
+
+    @dist_init
+    def test_future_python_annotation(self):
+        if self.rank != 0:
+            return
+
+        dst_worker_name = worker_name((self.rank + 1) % self.world_size)
+        input_0 = torch.ones(2, 2)
+        input_1 = 1
+        expected_res = torch.add(input_0, input_1)
+
+        @torch.jit.ignore
+        def python_return_future():
+            # type: () -> Future[Tensor]
+            fut = rpc.rpc_async(dst_worker_name, torch.add, (input_0, input_1), {})
+            return fut
+
+        @torch.jit.script
+        def script_use_future():
+            # type: () -> Tensor
+            fut = python_return_future()
+            return fut.wait()
+
+        res = script_use_future()
+        self.assertEqual(res, expected_res)
 
 
 @torch.jit.script
@@ -603,23 +730,6 @@
             self.assertEqual(ret, 0)
 
 
-@torch.jit.script
-def one_arg(value):
-    return value + 1
-
-
-@torch.jit.script
-def rref_to_here(rref_var):
-    # type: (RRef[Tensor]) -> Tensor
-    return rref_var.to_here()
-
-
-@torch.jit.script
-def return_rref(rref_var):
-    # type: (RRef[Tensor]) -> RRef[Tensor]
-    return rref_var
-
-
 @torch.jit.ignore
 def my_script_module_init(rank):
     # type: (int) -> MyModuleInterface
@@ -639,18 +749,6 @@
     return module.forward() + t
 
 
-@torch.jit.ignore
-def rref_python_annotation(rref_var):
-    # type: (RRef[Tensor]) -> RRef[Tensor]
-    return rref_var
-
-
-@torch.jit.script
-def rref_script_annotation(rref_var):
-    # type: (RRef[Tensor]) -> Tensor
-    return rref_python_annotation(rref_var).to_here()
-
-
 @torch.jit.script
 def script_check_rref_confirmed(rref):
     # type: (RRef[Tensor]) -> bool
@@ -666,11 +764,7 @@
 @unittest.skipIf(
     not torch._six.PY3, "Pytorch distributed rpc package does not support python2"
 )
-<<<<<<< HEAD
-class JitRpcTest(AnnotationTest, LocalRRefTest, JitRpcAsyncOpTest, RpcAgentTestFixture):
-=======
-class JitRpcTest(RRefAPITest, LocalRRefTest, JitRpcAsyncOpTest, RpcAgentTestFixture):
->>>>>>> 9b4bbaab
+class JitRpcTest(RRefAPITest, RRefTypingTest, LocalRRefTest, JitRpcAsyncOpTest, FutureTypingTest, RpcAgentTestFixture):
     @dist_init
     def test_torchscript_function(self):
         dst_worker_name = worker_name((self.rank + 1) % self.world_size)
@@ -723,31 +817,6 @@
             )
 
     @dist_init
-    def test_rref_as_arg_and_return(self):
-        n = self.rank + 1
-        dst_rank = n % self.world_size
-        local_ret = one_arg(torch.ones(2, 2))
-
-        # create rref on current rank
-        rref = rpc.remote(worker_name(self.rank), one_arg, args=(torch.ones(2, 2),))
-
-        # pass rref to another user in rpc call
-        ret = rpc.rpc_sync(worker_name(dst_rank), rref_to_here, args=(rref,))
-        self.assertEqual(ret, local_ret)
-
-        # return rref in rpc call
-        rref1 = rpc.rpc_sync(worker_name(dst_rank), return_rref, args=(rref,))
-        self.assertEqual(rref1.to_here(), local_ret)
-
-        # pass rref to another user in remote call
-        rref2 = rpc.remote(worker_name(dst_rank), rref_to_here, args=(rref,))
-        self.assertEqual(rref2.to_here(), local_ret)
-
-        # return rref in remote call
-        rref3 = rpc.remote(worker_name(dst_rank), return_rref, args=(rref,))
-        self.assertEqual(rref3.to_here().to_here(), local_ret)
-
-    @dist_init
     def test_remote_script_module(self):
         # TODO, need more investigation
         # there is rref leak when shutting down, suspect it is because
@@ -782,48 +851,6 @@
                 run_ref_script_module,
                 args=(remote_ref, torch.ones(self.rank)),
             )
-
-    @dist_init
-    def test_my_script_module_with_rrefs(self):
-        n = self.rank + 1
-        dst_rank = n % self.world_size
-
-        module_with_rrefs = MyScriptModuleWithRRefs(worker_name(dst_rank))
-        res = module_with_rrefs()
-        self.assertEqual(res, torch.ones(2, 2) * 9)
-
-    @dist_init
-    def test_rref_python_annotation(self):
-        n = self.rank + 1
-        dst_rank = n % self.world_size
-        rref_var = rpc_return_rref(worker_name(dst_rank))
-
-        res = rref_script_annotation(rref_var)
-        self.assertEqual(res, torch.ones(2, 2) + 1)
-
-    def _create_rref(self):
-        owner_rank = (self.rank + 2) % self.world_size
-        return rpc.remote(
-            "worker{}".format(owner_rank), torch.add, args=(torch.zeros(2, 2), 1)
-        )
-
-    @dist_init
-    def test_user_rrefs_confirmed(self):
-        dst_rank = (self.rank + 1) % self.world_size
-        rref = self._create_rref()
-        ret = rpc.rpc_sync(
-            "worker{}".format(dst_rank), script_check_rref_confirmed, args=(rref,)
-        )
-        self.assertEqual(ret, True)
-
-    @dist_init
-    def test_user_rrefs_confirmed_remote(self):
-        dst_rank = (self.rank + 1) % self.world_size
-        rref = self._create_rref()
-        ret_rref = rpc.remote(
-            "worker{}".format(dst_rank), script_check_rref_confirmed, args=(rref,)
-        )
-        self.assertEqual(ret_rref.to_here(), True)
 
     @dist_init
     def test_rref_jit_pickle_not_supported(self):
@@ -834,30 +861,4 @@
             with self.assertRaisesRegex(
                 RuntimeError, "RRef jit pickling is only allowed inside RPC calls"
             ):
-                save_rref(rref_var, fname)
-
-    @dist_init
-    def test_python_future_with_jit(self):
-        dst_rank = (self.rank + 1) % self.world_size
-        inputs = (torch.tensor([1, 1]), torch.tensor([2, 2]))
-        ret_fut = rpc.rpc_async(
-            "worker{}".format(dst_rank), two_args_two_kwargs, args=inputs
-        )
-        expected_res = torch.tensor([10, 10])
-
-        @torch.jit.script
-        def future_wait_in_script(fut):
-            # type: (Future[Tensor]) -> Tensor
-            return fut.wait()
-
-        self.assertEqual(future_wait_in_script(ret_fut), expected_res)
-
-        @torch.jit.script
-        def future_return_to_python(dst_rank, inputs):
-            # type: (int, Tuple[Tensor, Tensor]) -> Future[Tensor]
-            return rpc.rpc_async(
-                "worker{}".format(dst_rank), two_args_two_kwargs, inputs
-            )
-
-        fut_res = future_return_to_python(dst_rank, inputs)
-        self.assertEqual(fut_res.wait(), expected_res)+                save_rref(rref_var, fname)